#include "LemmasVariableValues.hpp"

#include <cassert>
#include <utility>

#include "Formula.hpp"
#include "Theory.hpp"
#include "SymbolDeclarations.hpp"
#include "SemanticsHelper.hpp"

namespace analysis {

    void ValueEvolutionLemmas::generateOutputFor(const program::WhileStatement* whileStatement,
                                                                  std::vector<std::shared_ptr<const logic::ProblemItem>>& items)
    {
        auto boundLSymbol = logic::Signature::varSymbol("boundL", logic::Sorts::natSort());
        auto boundRSymbol = logic::Signature::varSymbol("boundR", logic::Sorts::natSort());

        auto boundL = logic::Terms::var(boundLSymbol);
        auto boundR = logic::Terms::var(boundRSymbol);
        auto it = iteratorTermForLoop(whileStatement);

        auto lStartBoundL = timepointForLoopStatement(whileStatement, boundL);
        auto lStartboundR = timepointForLoopStatement(whileStatement, boundR);
        auto lStartIt = timepointForLoopStatement(whileStatement, it);
        auto lStartSuccOfIt = timepointForLoopStatement(whileStatement, logic::Theory::natSucc(it));
<<<<<<< HEAD

        auto posSymbol = logic::Signature::varSymbol("pos", logic::Sorts::intSort());
        auto pos = logic::Terms::var(posSymbol);

=======
        
        auto posSymbol = posVarSymbol();
        auto pos = posVar();
        
>>>>>>> a7551f1b
        auto predicates = {
            std::make_pair(logic::Formulas::equality, std::string("eq")),
            std::make_pair(logic::Theory::intLessEqual, std::string("leq")),
            std::make_pair(logic::Theory::intGreaterEqual, std::string("geq"))
        };

        // // add value evolution lemma for each intVar and each intArrayVar, for each variant
        // for (const auto& v : locationToActiveVars.at(locationSymbolForStatement(whileStatement)->name))
        // {
        //     if (!v->isConstant)
        //     {
        //         for (const auto predicate : predicates)
        //         {
        //             auto predicateFunctor = predicate.first;
        //             auto predicateString = predicate.second;
        //
        //             auto nameSuffix = "-" + predicateString + "-" + v->name + "-" + whileStatement->location;
        //             auto name = "value-evolution" + nameSuffix;
        //             auto nameShort = "Evol" + nameSuffix;
        //             auto inductionAxiomName = "induction-axiom-" + name;
        //             auto inductionAxiomNameShort = "Ax" + nameShort;
        //
        //             // PART 1: Add induction-axiom
        //             // IH(it): v(l(it1,...,itk,boundL)    ) C v(l(it1,...,itk,it)    ), where C in {=,<=,>=} or
        //             //         v(l(it1,...,itk,boundL),pos) C v(l(it1,...,itk,it),pos), where C in {=,<=,>=}
        //             auto inductionHypothesis = [&](std::shared_ptr<const logic::Term> arg)
        //             {
        //                 auto lStartArg = timepointForLoopStatement(whileStatement, arg);
        //                 return predicateFunctor(
        //                     v->isArray ? toTerm(v, lStartBoundL, pos) : toTerm(v,lStartBoundL),
        //                     v->isArray ? toTerm(v, lStartArg, pos) : toTerm(v,lStartArg),
        //                     ""
        //                 );
        //             };
        //
        //             auto freeVars = enclosingIteratorsSymbols(whileStatement);
        //             if (v->isArray)
        //             {
        //                 freeVars.push_back(posSymbol);
        //             }
        //             if (twoTraces)
        //             {
        //                 auto trSymbol = logic::Signature::varSymbol("tr", logic::Sorts::traceSort());
        //                 freeVars.push_back(trSymbol);
        //             }
        //
        //             auto [inductionAxBCDef, inductionAxICDef,inductionAxiomConDef, inductionAxiom] = inductionAxiom1(inductionAxiomName, inductionAxiomNameShort, inductionHypothesis, freeVars);
        //             items.push_back(inductionAxBCDef);
        //             items.push_back(inductionAxICDef);
        //             items.push_back(inductionAxiomConDef);
        //             items.push_back(inductionAxiom);
        //
        //             // PART 2: Add trace lemma
        //             auto argSymbols = freeVars;
        //             argSymbols.push_back(boundLSymbol);
        //             argSymbols.push_back(boundRSymbol);
        //
        //             std::vector<std::shared_ptr<const logic::Term>> args = {};
        //             for (const auto& symbol : argSymbols)
        //             {
        //                 args.push_back(logic::Terms::var(symbol));
        //             }
        //
        //             // Part 2A: Add definition for premise:
        //             auto premise = logic::Formulas::predicate("Prem" + nameShort, args);
        //             // forall it. (boundL<=it<boundR => v(l(it1,...,itk,it)    ) C v(l(it1,...,itk,s(it))    )), where C in {=,<=,>=} or
        //             // forall it. (boundL<=it<boundR => v(l(it1,...,itk,it),pos) C v(l(it1,...,itk,s(it)),pos)), where C in {=,<=,>=}
        //             auto premiseFormula =
        //                 logic::Formulas::universal({it->symbol},
        //                     logic::Formulas::implication(
        //                         logic::Formulas::conjunction({
        //                             logic::Theory::natSubEq(boundL, it),
        //                             logic::Theory::natSub(it, boundR)
        //                         }),
        //                         predicateFunctor(
        //                             v->isArray ? toTerm(v,lStartIt, pos) : toTerm(v,lStartIt),
        //                             v->isArray ? toTerm(v,lStartSuccOfIt, pos) : toTerm(v,lStartSuccOfIt),
        //                             ""
        //                         )
        //                     )
        //                 );
        //             auto premiseDef =
        //                 std::make_shared<logic::Definition>(
        //                     logic::Formulas::universal(argSymbols,
        //                         logic::Formulas::equivalence(
        //                             premise,
        //                             premiseFormula
        //                         )
        //                     ),
        //                     "Premise for " + name,
        //                     logic::ProblemItem::Visibility::Implicit
        //                 );
        //             items.push_back(premiseDef);
        //
        //             // Part 2B: Define lemma:
        //             //forall it. (boundL<=it<=boundR => IH(it))
        //             auto conclusionFormula =
        //                 logic::Formulas::universal({it->symbol},
        //                     logic::Formulas::implication(
        //                         logic::Formulas::conjunction({
        //                             logic::Theory::natSubEq(boundL, it),
        //                             logic::Theory::natSubEq(it, boundR)
        //                         }),
        //                         inductionHypothesis(it)
        //                     )
        //                 );
        //             // forall enclosingIterators: forall boundL,boundR. (Premise => Conclusion) or
        //             // forall enclosingIterators: forall boundL,boundR. forall pos. (Premise => Conclusion)
        //             auto lemma =
        //                 logic::Formulas::universal(argSymbols,
        //                     logic::Formulas::implication(premise, conclusionFormula)
        //                 );
        //             std::vector<std::shared_ptr<const logic::ProblemItem>> fromItems = {inductionAxBCDef, inductionAxICDef, inductionAxiomConDef, inductionAxiom, premiseDef};
        //             items.push_back(std::make_shared<logic::Lemma>(lemma, name, logic::ProblemItem::Visibility::Implicit, fromItems));
        //         }
        //     }
        // }

        // add strong value evolution lemma for each intVar and each intArrayVar, for each variant
        for (const auto& v : locationToActiveVars.at(locationSymbolForStatement(whileStatement)->name))
        {
            if (!v->isConstant)
            {
                for (const auto predicate : predicates)
                {
                    auto predicateFunctor = predicate.first;
                    auto predicateString = predicate.second;

                    auto nameSuffix = "-" + predicateString + "-" + v->name + "-" + whileStatement->location;
                    auto name = "strong-value-evolution" + nameSuffix;
                    auto nameShort = "Evol" + nameSuffix;
                    auto inductionAxiomName = "induction-axiom-" + name;
                    auto inductionAxiomNameShort = "Ax" + nameShort;

                    // PART 1: Add induction-axiom
                    // IH(it): v(l(it1,...,itk,boundL)    ) C v(l(it1,...,itk,it)    ), where C in {=,<=,>=} or
                    //         v(l(it1,...,itk,boundL),pos) C v(l(it1,...,itk,it),pos), where C in {=,<=,>=}
                    auto inductionHypothesis = [&](std::shared_ptr<const logic::Term> arg)
                    {
                        auto lStartArg = timepointForLoopStatement(whileStatement, arg);
                        return predicateFunctor(
                            v->isArray ? toTerm(v, lStartBoundL, pos) : toTerm(v,lStartBoundL),
                            v->isArray ? toTerm(v, lStartArg, pos) : toTerm(v,lStartArg),
                            ""
                        );
                    };

                    auto freeVars = enclosingIteratorsSymbols(whileStatement);
                    if (v->isArray)
                    {
                        freeVars.push_back(posSymbol);
                    }
                    if (twoTraces)
                    {
                        freeVars.push_back(traceVarSymbol());
                    }

                    auto [inductionAxBCDef, inductionAxICDef,inductionAxiomConDef, inductionAxiom] = inductionAxiom1(inductionAxiomName, inductionAxiomNameShort, inductionHypothesis, freeVars);
                    items.push_back(inductionAxBCDef);
                    items.push_back(inductionAxICDef);
                    items.push_back(inductionAxiomConDef);
                    items.push_back(inductionAxiom);

                    // PART 2: Add trace lemma
                    auto argSymbols = freeVars;
                    argSymbols.push_back(boundLSymbol);
                    argSymbols.push_back(boundRSymbol);

                    std::vector<std::shared_ptr<const logic::Term>> args = {};
                    for (const auto& symbol : argSymbols)
                    {
                        args.push_back(logic::Terms::var(symbol));
                    }

                    // Part 2A: Add definition for premise:
                    auto premise = logic::Formulas::predicate("Prem" + nameShort, args);
                    // forall it. (boundL<=it<boundR => v(l(it1,...,itk,it)    ) C v(l(it1,...,itk,s(it))    )), where C in {=,<=,>=} or
                    // forall it. (boundL<=it<boundR => v(l(it1,...,itk,it),pos) C v(l(it1,...,itk,s(it)),pos)), where C in {=,<=,>=}

                    auto premiseFormula =
                        logic::Formulas::universal({it->symbol},
                            logic::Formulas::implication(
                                logic::Formulas::conjunction({
                                    logic::Theory::natSubEq(boundL, it),
                                    logic::Theory::natSub(it, boundR),
                                    predicateFunctor(
                                        v->isArray ? toTerm(v, lStartBoundL, pos) : toTerm(v,lStartBoundL),
                                        v->isArray ? toTerm(v,lStartIt, pos) : toTerm(v,lStartIt),
                                        ""
                                    )
                                }),
                                predicateFunctor(
                                    v->isArray ? toTerm(v, lStartBoundL, pos) : toTerm(v,lStartBoundL),
                                    v->isArray ? toTerm(v,lStartSuccOfIt, pos) : toTerm(v,lStartSuccOfIt),
                                    ""
                                )
                            )
                        );

                    auto premiseDef =
                        std::make_shared<logic::Definition>(
                            logic::Formulas::universal(argSymbols,
                                logic::Formulas::equivalence(
                                    premise,
                                    premiseFormula
                                )
                            ),
                            "Premise for " + name,
                            logic::ProblemItem::Visibility::Implicit
                        );

                    items.push_back(premiseDef);

                    // Part 2B: Define lemma:
                    //forall it. (boundL<=it<=boundR => IH(it))
                    // auto conclusionFormula =
                    //     logic::Formulas::universal({it->symbol},
                    //         logic::Formulas::implication(
                    //             logic::Formulas::conjunction({
                    //                 logic::Theory::natSubEq(boundL, it),
                    //                 logic::Theory::natSubEq(it, boundR)
                    //             }),
                    //             inductionHypothesis(it)
                    //         )
                    //     );

                    // IH(boundR)
                    // e.g. (= (a (l11 boundL) pos) (a (l11 boundR) pos))
                    auto conclusionFormula = inductionHypothesis(boundR);

                    // forall enclosingIterators: forall boundL,boundR. (Premise => Conclusion) or
                    // forall enclosingIterators: forall boundL,boundR. forall pos. (Premise => Conclusion)
                    auto lemma =
                        logic::Formulas::universal(argSymbols,
                            logic::Formulas::implication(premise, conclusionFormula)
                        );
                    std::vector<std::shared_ptr<const logic::ProblemItem>> fromItems = {inductionAxBCDef, inductionAxICDef, inductionAxiomConDef, inductionAxiom, premiseDef};
                    items.push_back(std::make_shared<logic::Lemma>(lemma, name, logic::ProblemItem::Visibility::Implicit, fromItems));
                }
            }
        }
    }

    void StaticAnalysisLemmas::generateOutputFor(const program::WhileStatement *statement, std::vector<std::shared_ptr<const logic::ProblemItem>>& items)
    {
        auto itSymbol = iteratorSymbol(statement);
        auto it = iteratorTermForLoop(statement);
        auto n = lastIterationTermForLoop(statement, twoTraces);

        auto lStartIt = timepointForLoopStatement(statement, it);
        auto lStartZero = timepointForLoopStatement(statement, logic::Theory::natZero());
        auto lStartN = timepointForLoopStatement(statement, n);

<<<<<<< HEAD
        auto posSymbol = logic::Signature::varSymbol("pos", logic::Sorts::intSort());
        auto pos = logic::Terms::var(posSymbol);
        auto trSymbol= logic::Signature::varSymbol("tr", logic::Sorts::traceSort());

=======
        auto posSymbol = posVarSymbol();
        auto pos = posVar();
        
>>>>>>> a7551f1b
        auto activeVars = locationToActiveVars.at(statement->location);
        auto assignedVars = computeAssignedVars(statement);

        // for each active var, which is not constant but not assigned to in any statement of the loop,
        // add a lemma asserting that var is the same in each iteration as in the first iteration.
        for (const auto& v : activeVars)
        {
            if (!v->isConstant && assignedVars.count(v) == 0)
            {
                auto nameSuffix = "-" + v->name + "-" + statement->location;
                auto name = "value-static" + nameSuffix;
                auto nameShort = "Static" + nameSuffix;
                auto inductionAxiomName = "induction-axiom-" + name;
                auto inductionAxiomNameShort = "Ax" + nameShort;

                // IH(it): v(l(it1,...,itk,zero)    ) = v(l(it1,...,itk,it)    ) or
                //         v(l(it1,...,itk,zero),pos) = v(l(it1,...,itk,it),pos)
                auto inductionHypothesis = [&](std::shared_ptr<const logic::Term> arg)
                {
                    auto lStartArg = timepointForLoopStatement(statement, arg);
                    return
                    logic::Formulas::equality(
                                              v->isArray ? toTerm(v, lStartZero, pos) : toTerm(v,lStartZero),
                                              v->isArray ? toTerm(v, lStartArg, pos) : toTerm(v,lStartArg)
                                              );
                };

                // PART 1: Add induction-axiom
                auto freeVars = enclosingIteratorsSymbols(statement);
                if (v->isArray)
                {
                    freeVars.push_back(posSymbol);
                }
                if (twoTraces)
                {
                    freeVars.push_back(traceVarSymbol());
                }

                auto [inductionAxBCDef, inductionAxICDef,inductionAxiomConDef, inductionAxiom] = logic::inductionAxiom1(inductionAxiomName, inductionAxiomNameShort, inductionHypothesis, freeVars);
                items.push_back(inductionAxBCDef);
                items.push_back(inductionAxICDef);
                items.push_back(inductionAxiomConDef);
                items.push_back(inductionAxiom);

                // PART 2: Add trace lemma
                auto argSymbols = freeVars;
                argSymbols.push_back(itSymbol);

                // forall enclosing iterators. {forall pos.} forall it. (it<=n => IH(it))
                auto lemma =
                    logic::Formulas::universal(argSymbols,
                        logic::Formulas::implication(
                            logic::Theory::natSubEq(it, n),
                            inductionHypothesis(it)
                        )
                    );

                std::vector<std::shared_ptr<const logic::ProblemItem>> fromItems = {inductionAxBCDef, inductionAxICDef, inductionAxiomConDef, inductionAxiom};
                for (auto& item : programSemantics)
                {
                    fromItems.push_back(item);
                }

                items.push_back(std::make_shared<logic::Lemma>(lemma, name, logic::ProblemItem::Visibility::Implicit, fromItems));
            }
        }
    }

    std::unordered_set<std::shared_ptr<const program::Variable>> StaticAnalysisLemmas::computeAssignedVars(const program::Statement* statement)
    {
        std::unordered_set<std::shared_ptr<const program::Variable>> assignedVars;

        switch (statement->type())
        {
            case program::Statement::Type::IntAssignment:
            {
                auto castedStatement = static_cast<const program::IntAssignment*>(statement);
                // add variable on lhs to assignedVars, independently from whether those vars are simple ones or arrays.
                if (castedStatement->lhs->type() == program::IntExpression::Type::IntVariableAccess)
                {
                    auto access = static_cast<const program::IntVariableAccess*>(castedStatement->lhs.get());
                    assignedVars.insert(access->var);
                }
                else
                {
                    assert(castedStatement->lhs->type() == program::IntExpression::Type::IntArrayApplication);
                    auto arrayAccess = static_cast<const program::IntArrayApplication*>(castedStatement->lhs.get());
                    assignedVars.insert(arrayAccess->array);
                }
                break;
            }
            case program::Statement::Type::IfElse:
            {
                auto castedStatement = static_cast<const program::IfElse*>(statement);
                // collect assignedVars from both branches
                for (const auto& statement : castedStatement->ifStatements)
                {
                    auto res = computeAssignedVars(statement.get());
                    assignedVars.insert(res.begin(), res.end());
                }
                for (const auto& statement : castedStatement->elseStatements)
                {
                    auto res = computeAssignedVars(statement.get());
                    assignedVars.insert(res.begin(), res.end());
                }
                break;
            }
            case program::Statement::Type::WhileStatement:
            {
                auto castedStatement = static_cast<const program::WhileStatement*>(statement);
                // collect assignedVars from body
                for (const auto& statement : castedStatement->bodyStatements)
                {
                    auto res = computeAssignedVars(statement.get());
                    assignedVars.insert(res.begin(), res.end());
                }
                break;
            }
            case program::Statement::Type::SkipStatement:
            {
                break;
            }
        }
        return assignedVars;
    }
}<|MERGE_RESOLUTION|>--- conflicted
+++ resolved
@@ -24,136 +24,17 @@
         auto lStartboundR = timepointForLoopStatement(whileStatement, boundR);
         auto lStartIt = timepointForLoopStatement(whileStatement, it);
         auto lStartSuccOfIt = timepointForLoopStatement(whileStatement, logic::Theory::natSucc(it));
-<<<<<<< HEAD
-
-        auto posSymbol = logic::Signature::varSymbol("pos", logic::Sorts::intSort());
-        auto pos = logic::Terms::var(posSymbol);
-
-=======
-        
+
         auto posSymbol = posVarSymbol();
         auto pos = posVar();
-        
->>>>>>> a7551f1b
+
         auto predicates = {
             std::make_pair(logic::Formulas::equality, std::string("eq")),
             std::make_pair(logic::Theory::intLessEqual, std::string("leq")),
             std::make_pair(logic::Theory::intGreaterEqual, std::string("geq"))
         };
 
-        // // add value evolution lemma for each intVar and each intArrayVar, for each variant
-        // for (const auto& v : locationToActiveVars.at(locationSymbolForStatement(whileStatement)->name))
-        // {
-        //     if (!v->isConstant)
-        //     {
-        //         for (const auto predicate : predicates)
-        //         {
-        //             auto predicateFunctor = predicate.first;
-        //             auto predicateString = predicate.second;
-        //
-        //             auto nameSuffix = "-" + predicateString + "-" + v->name + "-" + whileStatement->location;
-        //             auto name = "value-evolution" + nameSuffix;
-        //             auto nameShort = "Evol" + nameSuffix;
-        //             auto inductionAxiomName = "induction-axiom-" + name;
-        //             auto inductionAxiomNameShort = "Ax" + nameShort;
-        //
-        //             // PART 1: Add induction-axiom
-        //             // IH(it): v(l(it1,...,itk,boundL)    ) C v(l(it1,...,itk,it)    ), where C in {=,<=,>=} or
-        //             //         v(l(it1,...,itk,boundL),pos) C v(l(it1,...,itk,it),pos), where C in {=,<=,>=}
-        //             auto inductionHypothesis = [&](std::shared_ptr<const logic::Term> arg)
-        //             {
-        //                 auto lStartArg = timepointForLoopStatement(whileStatement, arg);
-        //                 return predicateFunctor(
-        //                     v->isArray ? toTerm(v, lStartBoundL, pos) : toTerm(v,lStartBoundL),
-        //                     v->isArray ? toTerm(v, lStartArg, pos) : toTerm(v,lStartArg),
-        //                     ""
-        //                 );
-        //             };
-        //
-        //             auto freeVars = enclosingIteratorsSymbols(whileStatement);
-        //             if (v->isArray)
-        //             {
-        //                 freeVars.push_back(posSymbol);
-        //             }
-        //             if (twoTraces)
-        //             {
-        //                 auto trSymbol = logic::Signature::varSymbol("tr", logic::Sorts::traceSort());
-        //                 freeVars.push_back(trSymbol);
-        //             }
-        //
-        //             auto [inductionAxBCDef, inductionAxICDef,inductionAxiomConDef, inductionAxiom] = inductionAxiom1(inductionAxiomName, inductionAxiomNameShort, inductionHypothesis, freeVars);
-        //             items.push_back(inductionAxBCDef);
-        //             items.push_back(inductionAxICDef);
-        //             items.push_back(inductionAxiomConDef);
-        //             items.push_back(inductionAxiom);
-        //
-        //             // PART 2: Add trace lemma
-        //             auto argSymbols = freeVars;
-        //             argSymbols.push_back(boundLSymbol);
-        //             argSymbols.push_back(boundRSymbol);
-        //
-        //             std::vector<std::shared_ptr<const logic::Term>> args = {};
-        //             for (const auto& symbol : argSymbols)
-        //             {
-        //                 args.push_back(logic::Terms::var(symbol));
-        //             }
-        //
-        //             // Part 2A: Add definition for premise:
-        //             auto premise = logic::Formulas::predicate("Prem" + nameShort, args);
-        //             // forall it. (boundL<=it<boundR => v(l(it1,...,itk,it)    ) C v(l(it1,...,itk,s(it))    )), where C in {=,<=,>=} or
-        //             // forall it. (boundL<=it<boundR => v(l(it1,...,itk,it),pos) C v(l(it1,...,itk,s(it)),pos)), where C in {=,<=,>=}
-        //             auto premiseFormula =
-        //                 logic::Formulas::universal({it->symbol},
-        //                     logic::Formulas::implication(
-        //                         logic::Formulas::conjunction({
-        //                             logic::Theory::natSubEq(boundL, it),
-        //                             logic::Theory::natSub(it, boundR)
-        //                         }),
-        //                         predicateFunctor(
-        //                             v->isArray ? toTerm(v,lStartIt, pos) : toTerm(v,lStartIt),
-        //                             v->isArray ? toTerm(v,lStartSuccOfIt, pos) : toTerm(v,lStartSuccOfIt),
-        //                             ""
-        //                         )
-        //                     )
-        //                 );
-        //             auto premiseDef =
-        //                 std::make_shared<logic::Definition>(
-        //                     logic::Formulas::universal(argSymbols,
-        //                         logic::Formulas::equivalence(
-        //                             premise,
-        //                             premiseFormula
-        //                         )
-        //                     ),
-        //                     "Premise for " + name,
-        //                     logic::ProblemItem::Visibility::Implicit
-        //                 );
-        //             items.push_back(premiseDef);
-        //
-        //             // Part 2B: Define lemma:
-        //             //forall it. (boundL<=it<=boundR => IH(it))
-        //             auto conclusionFormula =
-        //                 logic::Formulas::universal({it->symbol},
-        //                     logic::Formulas::implication(
-        //                         logic::Formulas::conjunction({
-        //                             logic::Theory::natSubEq(boundL, it),
-        //                             logic::Theory::natSubEq(it, boundR)
-        //                         }),
-        //                         inductionHypothesis(it)
-        //                     )
-        //                 );
-        //             // forall enclosingIterators: forall boundL,boundR. (Premise => Conclusion) or
-        //             // forall enclosingIterators: forall boundL,boundR. forall pos. (Premise => Conclusion)
-        //             auto lemma =
-        //                 logic::Formulas::universal(argSymbols,
-        //                     logic::Formulas::implication(premise, conclusionFormula)
-        //                 );
-        //             std::vector<std::shared_ptr<const logic::ProblemItem>> fromItems = {inductionAxBCDef, inductionAxICDef, inductionAxiomConDef, inductionAxiom, premiseDef};
-        //             items.push_back(std::make_shared<logic::Lemma>(lemma, name, logic::ProblemItem::Visibility::Implicit, fromItems));
-        //         }
-        //     }
-        // }
-
-        // add strong value evolution lemma for each intVar and each intArrayVar, for each variant
+        // add value evolution lemma for each intVar and each intArrayVar, for each variant
         for (const auto& v : locationToActiveVars.at(locationSymbolForStatement(whileStatement)->name))
         {
             if (!v->isConstant)
@@ -164,7 +45,7 @@
                     auto predicateString = predicate.second;
 
                     auto nameSuffix = "-" + predicateString + "-" + v->name + "-" + whileStatement->location;
-                    auto name = "strong-value-evolution" + nameSuffix;
+                    auto name = "value-evolution" + nameSuffix;
                     auto nameShort = "Evol" + nameSuffix;
                     auto inductionAxiomName = "induction-axiom-" + name;
                     auto inductionAxiomNameShort = "Ax" + nameShort;
@@ -250,20 +131,16 @@
 
                     // Part 2B: Define lemma:
                     //forall it. (boundL<=it<=boundR => IH(it))
-                    // auto conclusionFormula =
-                    //     logic::Formulas::universal({it->symbol},
-                    //         logic::Formulas::implication(
-                    //             logic::Formulas::conjunction({
-                    //                 logic::Theory::natSubEq(boundL, it),
-                    //                 logic::Theory::natSubEq(it, boundR)
-                    //             }),
-                    //             inductionHypothesis(it)
-                    //         )
-                    //     );
-
-                    // IH(boundR)
-                    // e.g. (= (a (l11 boundL) pos) (a (l11 boundR) pos))
-                    auto conclusionFormula = inductionHypothesis(boundR);
+                    auto conclusionFormula =
+                        logic::Formulas::universal({it->symbol},
+                            logic::Formulas::implication(
+                                logic::Formulas::conjunction({
+                                    logic::Theory::natSubEq(boundL, it),
+                                    logic::Theory::natSubEq(it, boundR)
+                                }),
+                                inductionHypothesis(it)
+                            )
+                        );
 
                     // forall enclosingIterators: forall boundL,boundR. (Premise => Conclusion) or
                     // forall enclosingIterators: forall boundL,boundR. forall pos. (Premise => Conclusion)
@@ -288,16 +165,9 @@
         auto lStartZero = timepointForLoopStatement(statement, logic::Theory::natZero());
         auto lStartN = timepointForLoopStatement(statement, n);
 
-<<<<<<< HEAD
-        auto posSymbol = logic::Signature::varSymbol("pos", logic::Sorts::intSort());
-        auto pos = logic::Terms::var(posSymbol);
-        auto trSymbol= logic::Signature::varSymbol("tr", logic::Sorts::traceSort());
-
-=======
         auto posSymbol = posVarSymbol();
         auto pos = posVar();
-        
->>>>>>> a7551f1b
+
         auto activeVars = locationToActiveVars.at(statement->location);
         auto assignedVars = computeAssignedVars(statement);
 
