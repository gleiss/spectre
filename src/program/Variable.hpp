/**
 *
 * @file Variable.hpp
 *
 * Program variables (and variables coming from assertion quantifiers)
 */

#ifndef __ProgramVariable__
#define __ProgramVariable__

#include <iostream>
#include <memory>
#include <string>
#include <utility>
#include <vector>
#include <cassert>

#include "Expression.hpp"

namespace program {
    
    class Variable
    {
    public:
        Variable(std::string name, bool isConstant, bool isArray, bool twoTraces) : name(name), isConstant(isConstant), isArray(isArray), twoTraces(twoTraces) {}

        const std::string name;
        const bool isConstant;
        const bool isArray;
        const bool twoTraces;
                
        bool operator==(const Variable& rhs) const { assert(isConstant == rhs.isConstant && isArray == rhs.isArray
<<<<<<< HEAD
                                                            && twoTraces == rhs.isArray); return (name == rhs.name); }
=======
                                                            && twoTraces == rhs.twoTraces); return (name == rhs.name); }
>>>>>>> 54314b12
        bool operator!=(const Variable& rhs) const { return !operator==(rhs); }
    };

    // hack needed for bison: std::vector has no overload for ostream, but these overloads are needed for bison
    std::ostream& operator<<(std::ostream& ostr, const std::vector< std::shared_ptr<const program::Variable>>& e);
    
    class IntVariableAccess : public IntExpression
    {
    public:
        IntVariableAccess(std::shared_ptr<const Variable> var) : IntExpression(), var(var) {}
        
        const std::shared_ptr<const Variable> var;

        IntExpression::Type type() const override {return IntExpression::Type::IntVariableAccess;}
        
        std::string toString() const override;
    };
    
    class IntArrayApplication : public IntExpression
    {
    public:
        IntArrayApplication(std::shared_ptr<const Variable> array, std::shared_ptr<const IntExpression> index) : array(std::move(array)), index(std::move(index))
        {
            assert(this->array != nullptr);
            assert(this->index != nullptr);
        }
        
        const std::shared_ptr<const Variable> array;
        const std::shared_ptr<const IntExpression> index;
        
        IntExpression::Type type() const override {return IntExpression::Type::IntArrayApplication;}

        std::string toString() const override;
    };
}

#endif // __ProgramVariable__<|MERGE_RESOLUTION|>--- conflicted
+++ resolved
@@ -30,11 +30,7 @@
         const bool twoTraces;
                 
         bool operator==(const Variable& rhs) const { assert(isConstant == rhs.isConstant && isArray == rhs.isArray
-<<<<<<< HEAD
-                                                            && twoTraces == rhs.isArray); return (name == rhs.name); }
-=======
                                                             && twoTraces == rhs.twoTraces); return (name == rhs.name); }
->>>>>>> 54314b12
         bool operator!=(const Variable& rhs) const { return !operator==(rhs); }
     };
 
